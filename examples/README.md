# `bedrock-ge` examples

<<<<<<< HEAD
This folder contains example notebooks that guide you how to use Bedrock Geotech Engineering's Python package `bedrock-ge`.
The `.py` files are [marimo](https://marimo.io/) notebooks.
=======
This folder contains example notebooks that guide you how to use Bedrock's Geotechnical Engineering Python package `bedrock-ge`.

## How to run the example notebooks

The notebooks are available as [marimo](https://marimo.io/) (`.py` extension) as well as [Jupyter](https://jupyter.org/) notebooks (`.ipynb` extension). However, it is **STRONGLY** recommended to use the marimo notebooks, as they are more user-friendly and have [several other advantages over Jupyter notebooks](https://docs.marimo.io/#highlights).

Both the marimo notebooks as well as the Jupyter notebooks can be run online, i.e. remotely, or on your own computer, i.e. locally.

### marimo

marimo notebooks are normal Python files, and therefore have the `.py` extension.

#### Remotely: marimo playground

marimo notebooks on GitHub can directly be run remotely in the [marimo playground](https://docs.marimo.io/guides/publishing/playground/#open-notebooks-hosted-on-github). To open the notebooks in this repository:

1. Navigate to one of them, e.g.  
   The Kai Tak, Hong Kong AGS 3 example: [hk_kaitak_ags3/hk_kaitak_ags3_to_brgi_geodb.py](https://github.com/bedrock-engineer/bedrock-ge/blob/main/examples/hk_kaitak_ags3/hk_kaitak_ags3_to_brgi_geodb.py)
2. Copy the GitHub URL of the notebook you want to try, e.g.  
    https://github.com/bedrock-engineer/bedrock-ge/blob/main/examples/hk_kaitak_ags3/hk_kaitak_ags3_to_brgi_geodb.py
3. Open a new tab and go to `marimo.app/<Ctrl + V the copied GitHub URL>`, e.g.
    https://marimo.app/https://github.com/bedrock-engineer/bedrock-ge/blob/dev/examples/hk_kaitak_ags3/hk_kaitak_ags3_to_brgi_geodb.py

#### Locally: on your own computer

Running the marimo notebooks in this repo locally is very easy if you're using [`uv`](https://docs.astral.sh/uv/) to manage Python. In case you're not usinng `uv` to manage Python yet, make sure to give it a try! (INCLUDE A LINK TO BEDROCK DOCS ON HOW TO INSTALL `uv`.)

Managing Python with `uv` will save you many many headaches w.r.t. managing virtual environments, Python packages, etc. etc. etc. Probably the greatest thing about `uv` is that you don't really need to understand what a virtual environment is...

To run a marimo notebook from this repo locally:

1. Download the notebook
2. Open the terminal
3. Navigate to the directory where you downloaded the marimo notebook with `cd` (change directory). On Windows this could be:
   ```bash
   cd %USERPROFILE%\Downloads
   ```
4. Run the marimo notebook with:
   ```bash
   uvx marimo edit --sandbox marimo_notebook.py
   ```

### Jupyter

Jupyter notebooks have the `.ipynb` extension, which is short for Interactive Python NoteBook.

#### Remotely: Google Colab

1. Navigate to one of them, e.g.  
   The Kai Tak, Hong Kong AGS 3 example: [hk_kaitak_ags3/hk_kaitak_ags3_to_brgi_geodb.ipynb](https://github.com/bedrock-engineer/bedrock-ge/blob/main/examples/hk_kaitak_ags3/hk_kaitak_ags3_to_brgi_geodb.ipynb)
2. Copy the GitHub URL of the notebook you want to try, e.g.  
    https://github.com/bedrock-engineer/bedrock-ge/blob/main/examples/hk_kaitak_ags3/hk_kaitak_ags3_to_brgi_geodb.ipynb
3. Navigate to [colab.research.google.com](https://colab.research.google.com/)
4. Paste the GitHub URL in the GitHub > Enter a GitHub URL... field

#### Locally: on your own computer

How much do we need to go into detail on how to run a Jupyter Notebook?

I think that if people don't know how to run a Jupyter notebook they should simply use the marimo notebook. The only reason to not use marimo, is when a company uses some deployed Jupyter service like Google Colab, Jupyter Hub or something like that, in which case they should run the Jupyter notebook remotely.
>>>>>>> 6b5ab092

## Eporting marimo notebooks to other formats

### Jupyter Notebook

```bash
marimo export ipynb --sandbox --sort top-down --include-outputs hk_kaitak_ags3_to_brgi_geodb.py -o hk_kaitak_ags3_to_brgi_geodb.ipynb
```

### HTML WebAssembly (WASM)

```bash
marimo export html-wasm --sandbox --mode edit hk_kaitak_ags3_to_brgi_geodb.py -o output
```<|MERGE_RESOLUTION|>--- conflicted
+++ resolved
@@ -1,9 +1,5 @@
 # `bedrock-ge` examples
 
-<<<<<<< HEAD
-This folder contains example notebooks that guide you how to use Bedrock Geotech Engineering's Python package `bedrock-ge`.
-The `.py` files are [marimo](https://marimo.io/) notebooks.
-=======
 This folder contains example notebooks that guide you how to use Bedrock's Geotechnical Engineering Python package `bedrock-ge`.
 
 ## How to run the example notebooks
@@ -64,7 +60,6 @@
 How much do we need to go into detail on how to run a Jupyter Notebook?
 
 I think that if people don't know how to run a Jupyter notebook they should simply use the marimo notebook. The only reason to not use marimo, is when a company uses some deployed Jupyter service like Google Colab, Jupyter Hub or something like that, in which case they should run the Jupyter notebook remotely.
->>>>>>> 6b5ab092
 
 ## Eporting marimo notebooks to other formats
 
